--- conflicted
+++ resolved
@@ -9,12 +9,7 @@
   "author": "",
   "license": "MIT",
   "dependencies": {
-<<<<<<< HEAD
     "mongodb": "^3.5.7",
-    "mongoose": "^5.9.6"
-=======
-    "mongodb": "^3.5.6",
     "mongoose": "^5.9.18"
->>>>>>> 8fa0dd3c
   }
 }