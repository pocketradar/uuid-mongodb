{
  "name": "uuid-mongodb",
  "version": "2.3.1",
  "description": "Generates and parses MongoDB BSON UUIDs. Plays nicely with others including the MongoDB native driver and Mongoose.",
  "main": "lib/index.js",
  "types": "./lib/index.d.ts",
  "scripts": {
    "test": "mocha test/**/*.js ",
    "lint": "eslint lib/**/*.js",
    "lint:fix": "eslint --fix lib/**/*.js"
  },
  "repository": {
    "type": "git",
    "url": "git+https://github.com/cdimascio/uuid-mongodb.git"
  },
  "keywords": [
    "uuid",
    "mongodb"
  ],
  "author": "Carmine DiMascio <cdimascio@gmail.com>",
  "license": "MIT",
  "bugs": {
    "url": "https://github.com/cdimascio/uuid-mongodb/issues"
  },
  "homepage": "https://github.com/cdimascio/uuid-mongodb#readme",
  "dependencies": {
<<<<<<< HEAD
    "uuid": "^8.1.0"
=======
    "uuid": "^8.2.0"
>>>>>>> a030b50a
  },
  "peerDependencies": {
    "mongodb": "^3.5.9"
  },
  "devDependencies": {
    "eslint": "^7.4.0",
    "eslint-config-prettier": "^6.11.0",
    "eslint-plugin-prettier": "^3.1.4",
    "mocha": "^8.0.1",
    "mongodb": "^3.5.9",
    "prettier": "^2.0.5"
  }
}<|MERGE_RESOLUTION|>--- conflicted
+++ resolved
@@ -24,11 +24,7 @@
   },
   "homepage": "https://github.com/cdimascio/uuid-mongodb#readme",
   "dependencies": {
-<<<<<<< HEAD
-    "uuid": "^8.1.0"
-=======
     "uuid": "^8.2.0"
->>>>>>> a030b50a
   },
   "peerDependencies": {
     "mongodb": "^3.5.9"
